--- conflicted
+++ resolved
@@ -3,51 +3,47 @@
 var babelPolyfill = require('babel-polyfill');
 var ExtractTextPlugin = require("extract-text-webpack-plugin");
 var IS_PROD = process.argv.indexOf('--production-build') >= 0;
-<<<<<<< HEAD
-Date.prototype.timeNow = function () {
-=======
-
+var IS_TEST = process.argv.indexOf('--test-build') >= 0;
 
 Date.prototype.timeNow = function() {
->>>>>>> 7df6706a
   var hours = this.getHours();
   var ampm = (hours >= 12 ? 'PM' : 'AM');
   hours = hours % 12;
   hours = hours ? hours : 12; // the hour '0' should be '12'
   return ((hours < 10) ? "0" : "") + hours + ":" + ((this.getMinutes() < 10) ? "0" : "") + this.getMinutes() + ":" + ((this.getSeconds() < 10) ? "0" : "") + this.getSeconds() + " " + ampm;
 };
+
+var entries = {
+  OneSignalSDK: './src/entry.js',
+};
+if (IS_TEST)
+  entries['test'] = './test/entry.js';
+
+var includePaths = [path.resolve(__dirname, "./src")];
+if (IS_TEST)
+  includePaths.push(path.resolve(__dirname, "./test"));
+
 module.exports = {
-  entry: {
-    OneSignalSDK: './src/entry.js',
-    test: './test/entry.js'
-  },
+  entry: entries,
   output: {
     path: path.join(__dirname, 'dist'),
     filename: '[name].js'
   },
-<<<<<<< HEAD
-  devtool: IS_PROD ? '' : 'eval-source-map',
-=======
   devtool: 'source-map',
->>>>>>> 7df6706a
   module: {
     loaders: [{
       test: /\.js$/,
-      include: [path.resolve(__dirname, "./src"), path.resolve(__dirname, "./test")],
+      include: includePaths,
       exclude: /(node_modules|bower_components)/,
       loader: 'babel-loader',
       query: {
         presets: ['es2015'],
         cacheDirectory: true
       }
-    }, {
-      test: /\.(png|jpg|svg)$/,
-      include: [path.resolve(__dirname, "./src")],
-      exclude: /(node_modules|bower_components)/,
-      loaders: ["url?limit=25000", "image-webpack?{svgo: { datauri: 'unenc', plugins: [{removeComments: true}, {cleanupAttrs: true}, {removeDoctype: true}, {removeXMLProcInst: true}, {removeMetadata: true}]}}"]
-    }, {
+    },
+    {
       test: /\.scss$/,
-      loaders: IS_PROD ? ["style", "css", "sass"] : ["style", "css?sourceMap", "sass?sourceMap"]
+      loaders: IS_PROD ? ["style", "css", "sass"] : ["style", "css", "sass"]
     }]
   },
   sassLoader: {
@@ -77,25 +73,8 @@
         comments: false
       }
     }),
-<<<<<<< HEAD
-    new webpack.DefinePlugin({
-      'process.env': {
-        'NODE_ENV': JSON.stringify('production'),
-      },
-      __DEV__: false,
-      __BROWSER_ENV__: 'typeof window !== "undefined"'
-    })
-  ] : [new webpack.DefinePlugin({
-    __DEV__: true,
-    __DEV_HOST__: JSON.stringify('https://192.168.1.206:3000'),
-    __BROWSER_ENV__: 'typeof window !== "undefined"'
-  }),
-    function () {
-      this.plugin('watch-run', function (watching, callback) {
-=======
     function() {
       this.plugin('watch-run', function(watching, callback) {
->>>>>>> 7df6706a
         console.log();
         console.log('Recompiling assets starting ' + new Date()
             .timeNow() + "...");
