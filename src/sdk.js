--- conflicted
+++ resolved
@@ -3,47 +3,11 @@
 import log from 'loglevel';
 import LimitStore from './limitStore.js';
 import "./events.js";
-<<<<<<< HEAD
-import showBell from "./bellSubscribe.js";
-
-/**
- * Modified MIT License
- *
- * Copyright 2015 OneSignal
- *
- * Permission is hereby granted, free of charge, to any person obtaining a copy
- * of this software and associated documentation files (the "Software"), to deal
- * in the Software without restriction, including without limitation the rights
- * to use, copy, modify, merge, publish, distribute, sublicense, and/or sell
- * copies of the Software, and to permit persons to whom the Software is
- * furnished to do so, subject to the following conditions:
- *
- * 1. The above copyright notice and this permission notice shall be included in
- * all copies or substantial portions of the Software.
- *
- * 2. All copies of substantial portions of the Software may only be used in connection
- * with services provided by OneSignal.
- *
- * THE SOFTWARE IS PROVIDED "AS IS", WITHOUT WARRANTY OF ANY KIND, EXPRESS OR
- * IMPLIED, INCLUDING BUT NOT LIMITED TO THE WARRANTIES OF MERCHANTABILITY,
- * FITNESS FOR A PARTICULAR PURPOSE AND NONINFRINGEMENT. IN NO EVENT SHALL THE
- * AUTHORS OR COPYRIGHT HOLDERS BE LIABLE FOR ANY CLAIM, DAMAGES OR OTHER
- * LIABILITY, WHETHER IN AN ACTION OF CONTRACT, TORT OR OTHERWISE, ARISING FROM,
- * OUT OF OR IN CONNECTION WITH THE SOFTWARE OR THE USE OR OTHER DEALINGS IN
- * THE SOFTWARE.
- */
-
-// Requires Chrome 42+, Safari 7+, or Firefox 44+
-// Web push notifications are supported on Mac OSX, Windows, Linux, and Android.
-var _temp_OneSignal = null;
-
-if (typeof OneSignal !== "undefined")
-  _temp_OneSignal = OneSignal;
-=======
->>>>>>> 7df6706a
+import Bell from "./bellSubscribe.js";
+import { isBrowserEnv, isPushNotificationsSupported, isBrowserSafari, isSupportedFireFox, isBrowserFirefox, getFirefoxVersion, isSupportedSafari } from './utils.js';
 
 var OneSignal = {
-  _VERSION: 109012,
+  _VERSION: 109013,
   _HOST_URL: HOST_URL,
   _app_id: null,
   _tagsToSendOnRegister: null,
@@ -61,6 +25,7 @@
   _windowWidth: 550,
   _windowHeight: 480,
   _isNewVisitor: false,
+  bell: null,
   LOGGING: false,
   SERVICE_WORKER_UPDATER_PATH: "OneSignalSDKUpdaterWorker.js",
   SERVICE_WORKER_PATH: "OneSignalSDKWorker.js",
@@ -362,6 +327,7 @@
           log.error(e);
         });
     }
+    LimitStore.put('subscription.value', event.detail);
   },
 
   _onDbValueRetrieved: function (event) {
@@ -380,7 +346,7 @@
   _onInternalSubscriptionSet: function (event) {
     log.debug('Event onesignal.internal.subscriptionset:', event.detail);
     var newSubscriptionValue = event.detail;
-    LimitStore.put('subscription.value', newSubscriptionValue);
+    LimitStore.put('subscription.internal.value', newSubscriptionValue);
     OneSignal._checkTrigger_eventSubscriptionChanged();
   },
 
@@ -394,7 +360,7 @@
     var lastId = ids[ids.length - 2];
     var currentId = ids[ids.length - 1];
 
-    var subscriptionStates = LimitStore.get('subscription.value');
+    var subscriptionStates = LimitStore.get('subscription.internal.value');
     var lastSubscriptionState = subscriptionStates[subscriptionStates.length - 2];
     var currentSubscriptionState = subscriptionStates[subscriptionStates.length - 1];
 
@@ -447,16 +413,11 @@
       log.setLevel('error');
 
     log.info(`OneSignal Web SDK loaded (version ${OneSignal._VERSION}).`);
-    if (!OneSignal.isPushNotificationsSupported()) {
+    if (!isPushNotificationsSupported()) {
       log.warn("Your browser does not support push notifications.");
       return;
     }
-
-    if (__DEV__ && __BROWSER_ENV__) {
-      showBell();
-    }
-
-    if (navigator.permissions && !(OneSignal._isBrowserFirefox() && OneSignal._getFirefoxVersion() <= 45)) {
+    if (navigator.permissions && !(isBrowserFirefox() && getFirefoxVersion() <= 45)) {
       OneSignal._usingNativePermissionHook = true;
       var currentNotificationPermission = OneSignal._getNotificationPermission();
       LimitStore.put('notification.permission', currentNotificationPermission);
@@ -490,7 +451,7 @@
 
     // Store the current value of subscription, so that we can see if the value changes in the future
     OneSignal._getSubscription(function (currentSubscription) {
-      LimitStore.put('subscription.value', currentSubscription);
+      LimitStore.put('subscription.internal.value', currentSubscription);
     });
 
 
@@ -502,7 +463,7 @@
     window.addEventListener('onesignal.db.valueset', OneSignal._onDbValueSet);
     window.addEventListener('onesignal.internal.subscriptionset', OneSignal._onInternalSubscriptionSet);
 
-    OneSignal._useHttpMode = !OneSignal._isSupportedSafari() && (!OneSignal._supportsDirectPermission() || OneSignal._initOptions.subdomainName);
+    OneSignal._useHttpMode = !isSupportedSafari() && (!OneSignal._supportsDirectPermission() || OneSignal._initOptions.subdomainName);
 
     if (OneSignal._useHttpMode)
       OneSignal._initOneSignalHttp = 'https://' + OneSignal._initOptions.subdomainName + '.onesignal.com/sdks/initOneSignalHttp';
@@ -513,7 +474,7 @@
       OneSignal._initOneSignalHttp = DEV_HOST + '/dev_sdks/initOneSignalHttp';
 
     // If Safari - add 'fetch' pollyfill if it isn't already added.
-    if (OneSignal._isSupportedSafari() && typeof window.fetch == "undefined") {
+    if (isSupportedSafari() && typeof window.fetch == "undefined") {
       var s = document.createElement('script');
       s.setAttribute('src', "https://cdnjs.cloudflare.com/ajax/libs/fetch/0.9.0/fetch.js");
       document.head.appendChild(s);
@@ -523,6 +484,12 @@
       OneSignal._internalInit();
     else
       window.addEventListener('load', OneSignal._internalInit);
+
+
+    if (__DEV__ && isBrowserEnv()) {
+      log.info('Showing bell.');
+      OneSignal.bell = new Bell();
+    }
   },
 
   _internalInit: function () {
@@ -565,7 +532,7 @@
   },
 
   registerForPushNotifications: function (options) {
-    if (!OneSignal.isPushNotificationsSupported()) {
+    if (!isPushNotificationsSupported()) {
       log.warn("Your browser does not support push notifications.");
       return;
     }
@@ -682,7 +649,7 @@
   },
 
   _supportsDirectPermission: function () {
-    return OneSignal._isSupportedSafari()
+    return isSupportedSafari()
       || location.protocol == 'https:'
       || location.host.indexOf("localhost") == 0
       || location.host.indexOf("127.0.0.1") == 0;
@@ -743,7 +710,7 @@
       return;
     }
 
-    if (OneSignal._isSupportedSafari()) {
+    if (isSupportedSafari()) {
       if (OneSignal._initOptions.safari_web_id) {
         var notificationPermissionBeforeRequest = OneSignal._getNotificationPermission(OneSignal._initOptions.safari_web_id);
         window.safari.pushNotification.requestPermission(
@@ -765,7 +732,7 @@
       }
     }
     else if (options.modalPrompt && options.fromRegisterFor) { // If HTTPS - Show modal
-      if (!OneSignal.isPushNotificationsSupported()) {
+      if (!isPushNotificationsSupported()) {
         log.warn('An attempt was made to open the HTTPS modal permission prompt, but push notifications are not supported on this browser. Opening canceled.');
         return;
       }
@@ -1024,7 +991,7 @@
             else
               log.warn('Could not subscribe your browser for push notifications.');
 
-            OneSignal._registerWithOneSignal(appId, registrationId, OneSignal._isSupportedFireFox() ? 8 : 5);
+            OneSignal._registerWithOneSignal(appId, registrationId, isSupportedFireFox() ? 8 : 5);
 
             if (!OneSignal._usingNativePermissionHook) {
               OneSignal._triggerEvent_nativePromptPermissionChanged(notificationPermissionBeforeRequest);
@@ -1412,13 +1379,13 @@
   },
 
   isPushNotificationsEnabled: function (callback) {
-    if (!OneSignal.isPushNotificationsSupported()) {
+    if (!isPushNotificationsSupported()) {
       log.warn("Your browser does not support push notifications.");
       return;
     }
 
     // If Subdomain
-    if (OneSignal._initOptions.subdomainName && !OneSignal._isBrowserSafari()) {
+    if (OneSignal._initOptions.subdomainName && !isBrowserSafari()) {
       OneSignal._isNotificationEnabledCallback = callback;
       if (OneSignal._iframePort)
         OneSignal._iframePort.postMessage({getNotificationPermission: true});
@@ -1444,71 +1411,6 @@
       .catch(function (e) {
         log.error(e);
       });
-  },
-
-  _isSupportedSafari: function () {
-    var safariVersion = navigator.appVersion.match("Version/([0-9]?).* Safari");
-    if (safariVersion == null)
-      return false;
-    if (/iPhone|iPad|iPod/i.test(navigator.userAgent))
-      return false;
-    return (parseInt(safariVersion[1]) > 6);
-  },
-
-  _isBrowserSafari: function() {
-    var safariVersion = navigator.appVersion.match("Version/([0-9]?).* Safari");
-    return safariVersion != null ;
-  },
-
-  _isSupportedFireFox: function () {
-    var fireFoxVersion = navigator.userAgent.match(/(Firefox\/)([0-9]{2,}\.[0-9]{1,})/);
-    if (fireFoxVersion)
-      return parseInt(fireFoxVersion[2].substring(0, 2)) > 43;
-    return false;
-  },
-
-  _isBrowserFirefox: function() {
-    var fireFoxVersion = navigator.userAgent.match(/(Firefox\/)([0-9]{2,}\.[0-9]{1,})/);
-    return fireFoxVersion != null ;
-  },
-
-  _getFirefoxVersion: function() {
-    var fireFoxVersion = navigator.userAgent.match(/(Firefox\/)([0-9]{2,}\.[0-9]{1,})/);
-    if (fireFoxVersion)
-      return parseInt(fireFoxVersion[2].substring(0, 2));
-    else return -1;
-  },
-
-  isPushNotificationsSupported: function () {
-    var chromeVersion = navigator.appVersion.match(/Chrome\/(.*?) /);
-
-    if (OneSignal._isSupportedFireFox())
-      return true;
-
-    if (OneSignal._isSupportedSafari())
-      return true;
-
-    // Chrome is not found in appVersion.
-    if (!chromeVersion)
-      return false;
-
-    // Microsoft Edge
-    if (navigator.appVersion.match(/Edge/))
-      return false;
-
-    // Android Chrome WebView
-    if (navigator.appVersion.match(/ wv/))
-      return false;
-
-    // Opera
-    if (navigator.appVersion.match(/OPR\//))
-      return false;
-
-    // The user is on iOS
-    if (/iPad|iPhone|iPod/.test(navigator.platform))
-      return false;
-
-    return parseInt(chromeVersion[1].substring(0, 2)) > 41;
   },
 
   _getNotificationTypes: function (callback) {
