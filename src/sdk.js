--- conflicted
+++ resolved
@@ -613,17 +613,16 @@
     }
     Promise.all(webhookPromises);
 
-<<<<<<< HEAD
     if (OneSignal._initOptions.notificationClickHandlerMatch) {
       Database.put('Options', {key: 'notificationClickHandlerMatch', value: OneSignal._initOptions.notificationClickHandlerMatch})
     } else {
       Database.put('Options', {key: 'notificationClickHandlerMatch', value: 'exact'})
-=======
+    }
+
     if (OneSignal._initOptions.serviceWorkerRefetchRequests === false) {
       Database.put('Options', {key: 'serviceWorkerRefetchRequests', value: false})
     } else {
       Database.put('Options', {key: 'serviceWorkerRefetchRequests', value: true})
->>>>>>> c516b2ff
     }
 
     // If Safari - add 'fetch' pollyfill if it isn't already added.
