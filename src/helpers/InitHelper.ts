import * as Browser from 'bowser';
import * as log from 'loglevel';
import * as objectAssign from 'object-assign';

import AlreadySubscribedError from '../errors/AlreadySubscribedError';
import { InvalidStateError, InvalidStateReason } from '../errors/InvalidStateError';
import PermissionMessageDismissedError from '../errors/PermissionMessageDismissedError';
import Event from '../Event';
import LimitStore from '../LimitStore';
import { NotificationPermission } from '../models/NotificationPermission';
import SdkEnvironment from '../managers/SdkEnvironment';
import { AppConfig, AppUserConfig } from '../models/AppConfig';
import { WindowEnvironmentKind } from '../models/WindowEnvironmentKind';
import SubscriptionModalHost from '../modules/frames/SubscriptionModalHost';
import Database from '../services/Database';
import { getConsoleStyle, once } from '../utils';
import EventHelper from './EventHelper';
import MainHelper from './MainHelper';
import SubscriptionHelper from './SubscriptionHelper';
import { SdkInitError, SdkInitErrorKind } from '../errors/SdkInitError';
import OneSignalApi from '../OneSignalApi';
import { Uuid } from '../models/Uuid';
import CookieSyncer from '../modules/CookieSyncer';
import { SubscriptionManager } from '../managers/SubscriptionManager';
import { ServiceWorkerManager } from '../managers/ServiceWorkerManager';
import Path from '../models/Path';
import Context from '../models/Context';
import { WorkerMessenger } from '../libraries/WorkerMessenger';
import { DynamicResourceLoader } from '../services/DynamicResourceLoader';
import { PushRegistration } from '../models/PushRegistration';
import PushPermissionNotGrantedError from '../errors/PushPermissionNotGrantedError';

declare var OneSignal: any;

export default class InitHelper {
  static storeInitialValues() {
    return Promise.all([
      OneSignal.isPushNotificationsEnabled(),
      OneSignal.getNotificationPermission(),
      OneSignal.isOptedOut()
    ]).then(([isPushEnabled, notificationPermission, isOptedOut]) => {
      LimitStore.put('subscription.optedOut', isOptedOut);
      return Promise.all([
        Database.put('Options', { key: 'isPushEnabled', value: isPushEnabled }),
        Database.put('Options', {
          key: 'notificationPermission',
          value: notificationPermission
        })
      ]);
    });
  }

  /**
   * This event occurs after init.
   * For HTTPS sites, this event is called after init.
   * For HTTP sites, this event is called after the iFrame is created, and a message is received from the iFrame signaling cross-origin messaging is ready.
   * @private
   */
  static async onSdkInitialized() {
    // Store initial values of notification permission, user ID, and manual subscription status
    // This is done so that the values can be later compared to see if anything changed
    // This is done here for HTTPS, it is done after the call to _addSessionIframe in sessionInit for HTTP sites, since the iframe is needed for communication
    InitHelper.storeInitialValues();
    InitHelper.installNativePromptPermissionChangedHook();

    const context: Context = OneSignal.context;

    if (await OneSignal.getNotificationPermission() === NotificationPermission.Granted) {
      /*
        If the user has already granted permission, the user has previously
        already subscribed. Don't show welcome notifications if the user is
        automatically resubscribed.
      */
      OneSignal.__doNotShowWelcomeNotification = true;
    }

    if (
      navigator.serviceWorker &&
      window.location.protocol === 'https:' &&
      !await SubscriptionHelper.hasInsecureParentOrigin()
    ) {
      navigator.serviceWorker
        .getRegistration()
        .then(registration => {
          if (registration && registration.active) {
            MainHelper.establishServiceWorkerChannel();
          }
        })
        .catch(e => {
          if (e.code === 9) {
            // Only secure origins are allowed
            if (
              location.protocol === 'http:' ||
              SdkEnvironment.getWindowEnv() === WindowEnvironmentKind.OneSignalProxyFrame
            ) {
              // This site is an HTTP site with an <iframe>
              // We can no longer register service workers since Chrome 42
              log.debug(`Expected error getting service worker registration on ${location.href}:`, e);
            }
          } else {
            log.error(`Error getting Service Worker registration on ${location.href}:`, e);
          }
        });
    }

    MainHelper.showNotifyButton();

    if (Browser.safari && OneSignal.config.userConfig.autoRegister === false) {
      OneSignal.isPushNotificationsEnabled(enabled => {
        if (enabled) {
          /*  The user is on Safari and *specifically* set autoRegister to false.
           The normal case for a user on Safari is to not set anything related to autoRegister.
           With autoRegister false, we don't automatically show the permission prompt on Safari.
           However, if push notifications are already enabled, we're actually going to make the same
           subscribe call and register the device token, because this will return the same device
           token and allow us to update the user's session count and last active.
           For sites that omit autoRegister, autoRegister is assumed to be true. For Safari, the session count
           and last active is updated from this registration call.
           */
          InitHelper.sessionInit({ __sdkCall: true });
        }
      });
    }

    if (SubscriptionHelper.isUsingSubscriptionWorkaround() && context.sessionManager.isFirstPageView()) {
      /*
       The user is on an HTTP site and they accessed this site by opening a new window or tab (starting a new
       session). This means we should increment their session_count and last_active by calling
       registerWithOneSignal(). Without this call, the user's session and last_active is not updated. We only
       do this if the user is actually registered with OneSignal though.
       */
      log.debug(`(${SdkEnvironment.getWindowEnv().toString()}) Updating session info for HTTP site.`);
      const isPushEnabled = await OneSignal.isPushNotificationsEnabled();
      if (isPushEnabled) {
        const context: Context = OneSignal.context;
        const { deviceId } = await Database.getSubscription();
        OneSignalApi.updateUserSession(deviceId, new PushRegistration());
      }
    }

    OneSignal.context.cookieSyncer.install();

    InitHelper.showPromptsFromWebConfigEditor();
  }

  private static async showPromptsFromWebConfigEditor() {
    const config: AppConfig = OneSignal.config;
    if (!(await OneSignal.isPushNotificationsEnabled()) &&
      config.userConfig.promptOptions &&
      config.userConfig.promptOptions.slidedown &&
      config.userConfig.promptOptions.slidedown.autoPrompt &&
      !(await OneSignal.isOptedOut())) {
      OneSignal.showHttpPrompt();
    }
  }

  static installNativePromptPermissionChangedHook() {
    if (navigator.permissions && !(Browser.firefox && Number(Browser.version) <= 45)) {
      OneSignal._usingNativePermissionHook = true;
      // If the browser natively supports hooking the subscription prompt permission change event
      //     use it instead of our SDK method
      navigator.permissions.query({ name: 'notifications' }).then(function(permissionStatus) {
        permissionStatus.onchange = function() {
          EventHelper.triggerNotificationPermissionChanged();
        };
      });
    }
  }

  static saveInitOptions() {
    let opPromises = [];
    if (OneSignal.config.userConfig.persistNotification === false) {
      opPromises.push(Database.put('Options', { key: 'persistNotification', value: false }));
    } else {
      if (OneSignal.config.userConfig.persistNotification === true) {
        opPromises.push(Database.put('Options', { key: 'persistNotification', value: 'force' }));
      } else {
        opPromises.push(Database.put('Options', { key: 'persistNotification', value: true }));
      }
    }

    let webhookOptions = OneSignal.config.userConfig.webhooks;
    ['notification.displayed', 'notification.clicked', 'notification.dismissed'].forEach(event => {
      if (webhookOptions && webhookOptions[event]) {
        opPromises.push(Database.put('Options', { key: `webhooks.${event}`, value: webhookOptions[event] }));
      } else {
        opPromises.push(Database.put('Options', { key: `webhooks.${event}`, value: false }));
      }
    });
    if (webhookOptions && webhookOptions.cors) {
      opPromises.push(Database.put('Options', { key: `webhooks.cors`, value: true }));
    } else {
      opPromises.push(Database.put('Options', { key: `webhooks.cors`, value: false }));
    }

    if (OneSignal.config.userConfig.notificationClickHandlerMatch) {
      opPromises.push(
        Database.put('Options', {
          key: 'notificationClickHandlerMatch',
          value: OneSignal.config.userConfig.notificationClickHandlerMatch
        })
      );
    } else {
      opPromises.push(Database.put('Options', { key: 'notificationClickHandlerMatch', value: 'exact' }));
    }

    if (OneSignal.config.userConfig.notificationClickHandlerAction) {
      opPromises.push(
        Database.put('Options', {
          key: 'notificationClickHandlerAction',
          value: OneSignal.config.userConfig.notificationClickHandlerAction
        })
      );
    } else {
      opPromises.push(Database.put('Options', { key: 'notificationClickHandlerAction', value: 'navigate' }));
    }
    return Promise.all(opPromises);
  }

  static async internalInit() {
    log.debug('Called %cinternalInit()', getConsoleStyle('code'));

    const context: Context = OneSignal.context;

    // Always check for an updated service worker
    context.serviceWorkerManager.updateWorker();

    context.sessionManager.incrementPageViewCount();

    // HTTPS - Only register for push notifications once per session or if the user changes notification permission to Ask or Allow.
    if (
      sessionStorage.getItem('ONE_SIGNAL_SESSION') &&
      !SubscriptionHelper.isUsingSubscriptionWorkaround() &&
      (window.Notification.permission == 'denied' ||
        sessionStorage.getItem('ONE_SIGNAL_NOTIFICATION_PERMISSION') == window.Notification.permission)
    ) {
      Event.trigger(OneSignal.EVENTS.SDK_INITIALIZED);
      return;
    }

    sessionStorage.setItem('ONE_SIGNAL_NOTIFICATION_PERMISSION', window.Notification.permission);

    if (Browser.safari && OneSignal.config.userConfig.autoRegister === false) {
      log.debug('On Safari and autoregister is false, skipping sessionInit().');
      // This *seems* to trigger on either Safari's autoregister false or Chrome HTTP
      // Chrome HTTP gets an SDK_INITIALIZED event from the iFrame postMessage, so don't call it here
      if (!SubscriptionHelper.isUsingSubscriptionWorkaround()) {
        Event.trigger(OneSignal.EVENTS.SDK_INITIALIZED);
      }
      return;
    }

    if (OneSignal.config.userConfig.autoRegister === false && !OneSignal.config.subdomain) {
      log.debug('Skipping internal init. Not auto-registering and no subdomain.');
      /* 3/25: If a user is already registered, re-register them in case the clicked Blocked and then Allow (which immediately invalidates the GCM token as soon as you click Blocked) */
      Event.trigger(OneSignal.EVENTS.SDK_INITIALIZED);
      const isPushEnabled = await OneSignal.isPushNotificationsEnabled();
      if (isPushEnabled && !SubscriptionHelper.isUsingSubscriptionWorkaround()) {
        log.info(
          'Because the user is already subscribed and has enabled notifications, we will re-register their GCM token.'
        );
        // Resubscribes them, and in case their GCM registration token was invalid, gets a new one
        SubscriptionHelper.registerForPush();
      }
      return;
    }

    if (document.visibilityState !== 'visible') {
      once(
        document,
        'visibilitychange',
        (_, destroyEventListener) => {
          if (document.visibilityState === 'visible') {
            destroyEventListener();
            InitHelper.sessionInit({ __sdkCall: true });
          }
        },
        true
      );
      return;
    }

    InitHelper.sessionInit({ __sdkCall: true });
  }

  // overridingPageTitle: Only for the HTTP Iframe, pass the page title in from the top frame
  static async initSaveState(overridingPageTitle: string) {
    const appId = await MainHelper.getAppId();
    await Database.put('Ids', { type: 'appId', id: appId.value });
    const initialPageTitle = overridingPageTitle || document.title || 'Notification';
    await Database.put('Options', { key: 'pageTitle', value: initialPageTitle });
    log.info(`OneSignal: Set pageTitle to be '${initialPageTitle}'.`);
  }

  static sessionInit(options) {
    const appConfig: AppConfig = OneSignal.context.appConfig;

    log.debug(`Called %csessionInit(${JSON.stringify(options)})`, getConsoleStyle('code'));
    if (OneSignal._sessionInitAlreadyRunning) {
      log.debug('Returning from sessionInit because it has already been called.');
      return;
    } else {
      OneSignal._sessionInitAlreadyRunning = true;
    }

    if (options.modalPrompt && options.fromRegisterFor) {
      /*
        Show the HTTPS fullscreen modal permission message.
       */
      OneSignal.subscriptionModalHost = new SubscriptionModalHost(appConfig.appId, options);
      OneSignal.subscriptionModalHost.load();
    } else if (!SubscriptionHelper.isUsingSubscriptionWorkaround()) {
      /*
        Show HTTPS modal prompt.
       */
      if (options.__sdkCall && MainHelper.wasHttpsNativePromptDismissed()) {
        log.debug('OneSignal: Not automatically showing native HTTPS prompt because the user previously dismissed it.');
        OneSignal._sessionInitAlreadyRunning = false;
      } else {
<<<<<<< HEAD
        /* We don't want to resubscribe if the user is opted out, and we can't check on HTTP, because the promise will
        prevent the popup from opening. */
        if (SubscriptionHelper.isUsingSubscriptionWorkaround()) {
          SubscriptionHelper.registerForPush();
=======
        /*
         * Chrome 63 on Android permission prompts are permanent without a dismiss option. To avoid
         * permanent blocks, we want to replace sites automatically showing the native browser request
         * with a slide prompt first.
         */
        if (
          (
            !options ||
            options && !options.fromRegisterFor
          ) &&
          Browser.chrome &&
          Number(Browser.version) >= 63 &&
          (Browser.tablet || Browser.mobile)
          ) {
          OneSignal.showHttpPrompt();
>>>>>>> 2c4513c6
        } else {
          OneSignal.isOptedOut().then(isOptedOut => {
            if (!isOptedOut) {
              SubscriptionHelper.registerForPush();
            }
          });
        }
      }
    } else {
      if (OneSignal.config.userConfig.autoRegister !== true) {
        log.debug('OneSignal: Not automatically showing popover because autoRegister is not specifically true.');
      }
      if (MainHelper.isHttpPromptAlreadyShown()) {
        log.debug('OneSignal: Not automatically showing popover because it was previously shown in the same session.');
      }
      if (OneSignal.config.userConfig.autoRegister === true && !MainHelper.isHttpPromptAlreadyShown()) {
        OneSignal.showHttpPrompt().catch(e => {
          if (
            (e instanceof InvalidStateError &&
              (e as any).reason === InvalidStateReason[InvalidStateReason.RedundantPermissionMessage]) ||
            e instanceof PermissionMessageDismissedError ||
            e instanceof AlreadySubscribedError ||
            e instanceof PushPermissionNotGrantedError
          ) {
            log.debug('[Prompt Not Showing]', e);
            // Another prompt is being shown, that's okay
          } else log.info(e);
        });
      }
      OneSignal._sessionInitAlreadyRunning = false;
    }

    Event.trigger(OneSignal.EVENTS.SDK_INITIALIZED);
  }

  static async ponyfillSafariFetch() {
    // If Safari - add 'fetch' pollyfill if it isn't already added.
    if (Browser.safari && typeof window.fetch == 'undefined') {
      log.debug('Loading fetch polyfill for Safari..');
      try {
        await new DynamicResourceLoader().loadFetchPolyfill();
        log.debug('Done loading fetch polyfill.');
      } catch (e) {
        log.debug('Error loading fetch polyfill:', e);
      }
    }
  }

  static async errorIfInitAlreadyCalled() {
    if (OneSignal._initCalled) {
      throw new SdkInitError(SdkInitErrorKind.MultipleInitialization);
    }
    OneSignal._initCalled = true;
  }
}<|MERGE_RESOLUTION|>--- conflicted
+++ resolved
@@ -317,32 +317,31 @@
         log.debug('OneSignal: Not automatically showing native HTTPS prompt because the user previously dismissed it.');
         OneSignal._sessionInitAlreadyRunning = false;
       } else {
-<<<<<<< HEAD
         /* We don't want to resubscribe if the user is opted out, and we can't check on HTTP, because the promise will
         prevent the popup from opening. */
         if (SubscriptionHelper.isUsingSubscriptionWorkaround()) {
           SubscriptionHelper.registerForPush();
-=======
-        /*
-         * Chrome 63 on Android permission prompts are permanent without a dismiss option. To avoid
-         * permanent blocks, we want to replace sites automatically showing the native browser request
-         * with a slide prompt first.
-         */
-        if (
-          (
-            !options ||
-            options && !options.fromRegisterFor
-          ) &&
-          Browser.chrome &&
-          Number(Browser.version) >= 63 &&
-          (Browser.tablet || Browser.mobile)
-          ) {
-          OneSignal.showHttpPrompt();
->>>>>>> 2c4513c6
         } else {
           OneSignal.isOptedOut().then(isOptedOut => {
             if (!isOptedOut) {
-              SubscriptionHelper.registerForPush();
+             /*
+              * Chrome 63 on Android permission prompts are permanent without a dismiss option. To avoid
+              * permanent blocks, we want to replace sites automatically showing the native browser request
+              * with a slide prompt first.
+              */
+              if (
+                (
+                  !options ||
+                  options && !options.fromRegisterFor
+                ) &&
+                Browser.chrome &&
+                Number(Browser.version) >= 63 &&
+                (Browser.tablet || Browser.mobile)
+                ) {
+                OneSignal.showHttpPrompt();
+              } else {
+               SubscriptionHelper.registerForPush();
+              }
             }
           });
         }
